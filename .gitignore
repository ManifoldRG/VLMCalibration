.env
__pycache__/
models/
models*/
# *.json
*.gguf
*.log
*.pdf
truthfulqa.json
<<<<<<< HEAD
venv/
llama.cpp/
=======
plots/
summary_plots/
family_analysis/
test_plots/
>>>>>>> a1aba8cc
<|MERGE_RESOLUTION|>--- conflicted
+++ resolved
@@ -1,18 +1,15 @@
-.env
-__pycache__/
-models/
-models*/
-# *.json
-*.gguf
-*.log
-*.pdf
-truthfulqa.json
-<<<<<<< HEAD
-venv/
-llama.cpp/
-=======
-plots/
-summary_plots/
-family_analysis/
-test_plots/
->>>>>>> a1aba8cc
+.env
+__pycache__/
+models/
+models*/
+# *.json
+*.gguf
+*.log
+*.pdf
+truthfulqa.json
+venv/
+llama.cpp/
+plots/
+summary_plots/
+family_analysis/
+test_plots/